// swift-tools-version:5.0
// The swift-tools-version declares the minimum version of Swift required to build this package.

import PackageDescription

var package = Package(
    name: "MongoKitten",
    products: [
        // Products define the executables and libraries produced by a package, and make them visible to other packages.
        .library(
            name: "MongoKitten",
            targets: ["MongoKitten"]),
        .library(
            name: "GridFS",
            targets: ["GridFS"]),
    ],
    dependencies: [
        // 💾
<<<<<<< HEAD
        .package(url: "https://github.com/OpenKitten/BSON.git", .revision("master/7.0")),
        
=======
        .package(url: "https://github.com/OpenKitten/BSON.git", from: "6.0.0"),

>>>>>>> 62c5361d
        // 🚀
        .package(url: "https://github.com/apple/swift-nio.git", from: "2.0.0-convergence"),
        
        // 🔑
<<<<<<< HEAD
        //.package(url: "https://github.com/apple/swift-nio-ssl.git", from: "1.1.1"),
=======
        .package(url: "https://github.com/apple/swift-nio-ssl.git", from: "1.1.1"),

        // 📚
        .package(url: "https://github.com/openkitten/NioDNS.git", .revision("b67a7b19fdc6c50fedd2d4d948d0537fea06a2d4")),
>>>>>>> 62c5361d
    ],
    targets: [
        .target(
            name: "_MongoKittenCrypto",
            dependencies: []
        ),
        .target(
<<<<<<< HEAD
            name: "MongoKitten",
            dependencies: ["BSON", "_MongoKittenCrypto", "NIO"]),
        .target(
=======
>>>>>>> 62c5361d
            name: "GridFS",
            dependencies: ["BSON", "MongoKitten", "NIO"]),
        .target(
            name: "MongoKitten",
            dependencies: ["BSON", "_MongoKittenCrypto", "NIO", "NIOOpenSSL", "NioDNS"]),
        .testTarget(
            name: "MongoKittenTests",
            dependencies: ["MongoKitten"]),
    ]
)<|MERGE_RESOLUTION|>--- conflicted
+++ resolved
@@ -16,25 +16,15 @@
     ],
     dependencies: [
         // 💾
-<<<<<<< HEAD
         .package(url: "https://github.com/OpenKitten/BSON.git", .revision("master/7.0")),
-        
-=======
-        .package(url: "https://github.com/OpenKitten/BSON.git", from: "6.0.0"),
-
->>>>>>> 62c5361d
         // 🚀
-        .package(url: "https://github.com/apple/swift-nio.git", from: "2.0.0-convergence"),
+        .package(url: "https://github.com/apple/swift-nio.git", from: "2.0.0"),
         
         // 🔑
-<<<<<<< HEAD
-        //.package(url: "https://github.com/apple/swift-nio-ssl.git", from: "1.1.1"),
-=======
-        .package(url: "https://github.com/apple/swift-nio-ssl.git", from: "1.1.1"),
+        .package(url: "https://github.com/apple/swift-nio-ssl.git", from: "2.0.0"),
 
         // 📚
-        .package(url: "https://github.com/openkitten/NioDNS.git", .revision("b67a7b19fdc6c50fedd2d4d948d0537fea06a2d4")),
->>>>>>> 62c5361d
+        .package(url: "https://github.com/openkitten/NioDNS.git", .revision("b062287d3d7d2103428f0af4b936c2171f9e1688")),
     ],
     targets: [
         .target(
@@ -42,17 +32,11 @@
             dependencies: []
         ),
         .target(
-<<<<<<< HEAD
-            name: "MongoKitten",
-            dependencies: ["BSON", "_MongoKittenCrypto", "NIO"]),
-        .target(
-=======
->>>>>>> 62c5361d
             name: "GridFS",
             dependencies: ["BSON", "MongoKitten", "NIO"]),
         .target(
             name: "MongoKitten",
-            dependencies: ["BSON", "_MongoKittenCrypto", "NIO", "NIOOpenSSL", "NioDNS"]),
+            dependencies: ["BSON", "_MongoKittenCrypto", "NIO", "NIOSSL", "NioDNS"]),
         .testTarget(
             name: "MongoKittenTests",
             dependencies: ["MongoKitten"]),
