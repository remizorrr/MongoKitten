//
//  Database.swift
//  MongoKitten
//
//  Created by Robbert Brandsma on 24-05-18.
//

import BSON
import Foundation
import NIO

/// A reference to a MongoDB database, over a `Connection`.
///
/// Databases hold collections of documents.
public class Database: FutureConvenienceCallable {
    internal var transaction: Transaction!
    
    /// The name of the database
    public let name: String
    
    /// The connection the database instance uses
    let session: ClientSession
    
    /// The collection to execute commands on
    internal var cmd: Collection {
        return self["$cmd"]
    }
    
    /// The ObjectId generator tied to this datatabase
    public var objectIdGenerator: ObjectIdGenerator {
        return session.cluster.sharedGenerator
    }
    
    public var cluster: Cluster {
        return session.cluster
    }
    
    /// The NIO event loop.
    public var eventLoop: EventLoop {
        return session.cluster.eventLoop
    }
    
    /// A helper method that uses the normal `connect` method and awaits it. It creates an event loop group for you.
    ///
    /// It is not recommended to use `synchronousConnect` in a NIO environment (like Vapor 3), as it will create an event loop group for you.
    ///
    /// - parameter uri: A MongoDB URI that contains at least a database component
    /// - throws: Can throw for a variety of reasons, including an invalid connection string, failure to connect to the MongoDB database, etcetera.
    /// - returns: A connected database instance
    public static func synchronousConnect(_ uri: String) throws -> Database {
        let group = MultiThreadedEventLoopGroup(numberOfThreads: 1)
        
        return try self.connect(uri, on: group.next()).wait()
    }
    
    /// Connect to the database at the given `uri`
    ///
    /// - parameter uri: A MongoDB URI that contains at least a database component
    /// - parameter loop: An EventLoop from NIO. If you want to use MongoKitten in a synchronous / non-NIO environment, use the `synchronousConnect` method.
    public static func connect(_ uri: String, on loop: EventLoop) -> EventLoopFuture<Database> {
        do {
            let settings = try ConnectionSettings(uri)
            
            return connect(settings: settings, on: loop)
        } catch {
            return loop.newFailedFuture(error: error)
        }
    }
    
    /// Connect to the database with the given settings. You can also use `connect(_:on:)` to connect by using a connection string.
    ///
    /// - parameter settings: The connection settings, which must include a database name
    /// - parameter loop: An EventLoop from NIO. If you want to use MongoKitten in a synchronous / non-NIO environment, use the `synchronousConnect` method.
    public static func connect(settings: ConnectionSettings, on loop: EventLoop) -> EventLoopFuture<Database> {
        do {
            guard let targetDatabase = settings.targetDatabase else {
                throw MongoKittenError(.unableToConnect, reason: .noTargetDatabaseSpecified)
            }
            
            return Cluster.connect(on: loop, settings: settings).map { cluster in
                return cluster[targetDatabase]
            }
        } catch {
            return loop.newFailedFuture(error: error)
        }
    }
    
    internal init(named name: String, session: ClientSession) {
        self.name = name
        self.session = session
    }
    
    /// Stats a new session which can be used for retryable writes, transactions and more
//    public func startSession(with options: SessionOptions) -> Database {
//        let newSession = session.cluster.sessionManager.next(with: options, for: session.cluster)
//        return Database(named: name, session: newSession)
//    }
    
    /// Creates a new tranasction provided the SessionOptions and optional TransactionOptions
    ///
    /// The TransactionDatabase that is created can be used like a normal Database for queries within transactions _only_
    /// Creating a TransactionCollection is done the same way it's created with a normal Database.
    public func startTransaction(with options: SessionOptions, transactionOptions: TransactionOptions? = nil) throws -> TransactionDatabase {
        guard session.cluster.wireVersion?.supportsReplicaTransactions == true else {
            throw MongoKittenError(.unsupportedFeatureByServer, reason: nil)
        }
        
        let newSession = session.cluster.sessionManager.next(with: options, for: session.cluster)
        let transactionOptions = transactionOptions ?? options.defaultTransactionOptions ?? TransactionOptions()
        let transaction = Transaction(
            options: transactionOptions,
            transactionId: newSession.serverSession.nextTransactionNumber()
        )
        return TransactionDatabase(named: name, session: newSession, transaction: transaction)
    }
    
    /// Get a `Collection` by providing a collection name as a `String`
    ///
    /// - parameter collection: The collection/bucket to return
    ///
    /// - returns: The requested collection in this database
    public subscript(collection: String) -> MongoKitten.Collection {
        return Collection(named: collection, in: self)
    }
    
    /// Drops the current database, deleting the associated data files
    ///
    /// - see: https://docs.mongodb.com/manual/reference/command/dropDatabase
    public func drop() -> EventLoopFuture<Void> {
        let command = AdministrativeCommand(command: DropDatabase(), on: cmd)
        
        return command.execute(on: self["$cmd"]).map { _ in }
    }
    
    /// Lists all collections your user has knowledge of
    ///
    /// Returns them as a MongoKitten Collection with you can query
    public func listCollections() -> EventLoopFuture<[Collection]> {
<<<<<<< HEAD
        return ListCollections(inDatabase: self.name).execute(on: session).then { cursor in
            return cursor.drain().thenThrowing { documents in
=======
        return ListCollections(inDatabase: self.name).execute(on: self["$cmd"]).then { cursor in
            return CursorDrainer(cursor: cursor).collectAll().thenThrowing { documents in
>>>>>>> 422e3eec
                let decoder = BSONDecoder()
                return try documents.map { document -> Collection in
                    let description = try decoder.decode(CollectionDescription.self, from: document)
                    return self[description.name]
                }
            }
        }
    }
}<|MERGE_RESOLUTION|>--- conflicted
+++ resolved
@@ -136,13 +136,8 @@
     ///
     /// Returns them as a MongoKitten Collection with you can query
     public func listCollections() -> EventLoopFuture<[Collection]> {
-<<<<<<< HEAD
         return ListCollections(inDatabase: self.name).execute(on: session).then { cursor in
             return cursor.drain().thenThrowing { documents in
-=======
-        return ListCollections(inDatabase: self.name).execute(on: self["$cmd"]).then { cursor in
-            return CursorDrainer(cursor: cursor).collectAll().thenThrowing { documents in
->>>>>>> 422e3eec
                 let decoder = BSONDecoder()
                 return try documents.map { document -> Collection in
                     let description = try decoder.decode(CollectionDescription.self, from: document)
