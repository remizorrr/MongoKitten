--- conflicted
+++ resolved
@@ -384,18 +384,13 @@
                     
                     throw UpdateError(writeErrors: writeErrors)
                 }
+                
+                guard Int(reply.documents.first?["ok"]) == 1 else {
+                    throw MongoError.invalidResponse(documents:reply.documents)
+                }
                     
                 return Int(reply.documents.first?["nModified"]) ?? 0
             }
-<<<<<<< HEAD
-=======
-            
-            guard Int(reply.documents.first?["ok"]) == 1 else {
-                throw MongoError.invalidResponse(documents:reply.documents)
-            }
-            
-            return Int(reply.documents.first?["nModified"]) ?? 0
->>>>>>> d7052c5f
         } else {
             var newConnection: Connection
             
@@ -489,19 +484,13 @@
                     
                     throw RemoveError(writeErrors: writeErrors)
                 }
+                
+                guard Int(reply.documents.first?["ok"]) == 1 else {
+                    throw MongoError.invalidResponse(documents:reply.documents)
+                }
                     
                 return Int(reply.documents.first?["n"]) ?? 0
             }
-            
-<<<<<<< HEAD
-=======
-            guard Int(reply.documents.first?["ok"]) == 1 else {
-                throw MongoError.invalidResponse(documents:reply.documents)
-            }
-            
-            return Int(reply.documents.first?["n"]) ?? 0
-            
->>>>>>> d7052c5f
             // If we're communicating with an older MongoDB server
         } else {
             var newConnection: Connection
