
//
//  NewDatabase.swift
//  MongoSwift
//
//  Created by Joannis Orlandos on 24/01/16.
//  Copyright © 2016 OpenKitten. All rights reserved.
//

#if os(Linux)
    import Glibc
#else
    import Darwin.C
#endif

import Socks
import TLS

public let DefaultTCPClient: MongoTCP.Type = Socks.TCPClient.self
public let DefaultSSLTCPClient: MongoTCP.Type = TLS.Socket.self

@_exported import BSON

import Foundation
import CryptoKitten
import LogKitten
import Dispatch

//////////////////////////////////////////////////////////////////////////////////////////////////////////
// This file contains the low level code. This code is synchronous and is used by the async client API. //
//////////////////////////////////////////////////////////////////////////////////////////////////////////


/// A ResponseHandler is a closure that receives a MongoReply to process it
/// It's internal because ReplyMessages are an internal struct that is used for direct communication with MongoDB only
internal typealias ResponseHandler = ((Message) -> Void)

/// A server object is the core of MongoKitten as it's used to communicate to the server.
/// You can select a `Database` by subscripting an instance of this Server with a `String`.
public final class Server: Framework {
    public var logKittenID: UInt8?
    public let name = "MongoKitten"
    public var logger: Logger = Logger.default {
        didSet {
            logger.registerFramework(self)
            _ = try? logger.registerSubject(Document.self, forFramework: self)
        }
    }
    
    class Connection {
        let logger: Framework
        let client: MongoTCP
        let buffer = TCPBuffer()
        var used = false
        var writable = false
        var authenticatedDBs: [String] = []
        public var isConnected: Bool {
            return client.isConnected
        }
        var onClose: (()->())
        let host: MongoHost
        
        init(client: MongoTCP, writable: Bool, host: MongoHost, logger: Framework, onClose: @escaping (()->())) {
            self.client = client
            self.writable = writable
            self.onClose = onClose
            self.host = host
            self.logger = logger
            
            Connection.receiveQueue.async(execute: backgroundLoop)
        }
        
        func authenticate(toDatabase db: Database) throws {
            if let details = db.server.clientSettings.credentials {
                do {
<<<<<<< HEAD
                    let protocolVersion = db.server.serverData?.maxWireVersion ?? 0
=======
>>>>>>> 1d66f43d
                    switch details.authenticationMechanism {
                    case .SCRAM_SHA_1:
                        try db.authenticate(SASL: details, usingConnection: self)
                    case .MONGODB_CR:
                        try db.authenticate(mongoCR: details, usingConnection: self)
                    default:
<<<<<<< HEAD
                        MongoError.unsupportedFeature("authentication Method")
=======
                        throw MongoError.unsupportedFeature("authentication Method")
>>>>>>> 1d66f43d
                    }

                    self.authenticatedDBs.append(db.name)
                } catch { }
            }
        }
        
        private static let receiveQueue = DispatchQueue(label: "org.mongokitten.server.receiveQueue", attributes: .concurrent)
        
        fileprivate var waitingForResponses = [Int32:(Message)->()]()
        
        /// A cache for incoming responses
        fileprivate var incomingMutateLock = NSLock()
        
        /// Receives response messages from the server and gives them to the callback closure
        /// After handling the response with the closure it removes the closure
        fileprivate func backgroundLoop() {
            do {
                try self.receive()
            } catch {
                // A receive failure is to be expected if the socket has been closed
                incomingMutateLock.lock()
                if self.isConnected {
                    logger.fatal("The MongoKitten background loop encountered an error and has stopped: \(error)")
                    logger.fatal("Please file a report on https://github.com/openkitten/mongokitten")
                }
                incomingMutateLock.unlock()
                
                return
            }
            
            Connection.receiveQueue.async(execute: backgroundLoop)
        }
        
        func close() {
            _ = try? client.close()
            onClose()
        }
        
        /// Called by the server thread to handle MongoDB Wire messages
        ///
        /// - parameter bufferSize: The amount of bytes to fetch at a time
        ///
        /// - throws: Unable to receive or parse the reply
        private func receive(bufferSize: Int = 1024) throws {
            // TODO: Respect bufferSize
            let incomingBuffer: [UInt8] = try client.receive()
            buffer.data += incomingBuffer
            
            while buffer.data.count >= 36 {
                let length = Int(try fromBytes(buffer.data[0...3]) as Int32)
                
                guard length <= buffer.data.count else {
                    // Ignore: Wait for more data
                    return
                }
                
                let responseData = buffer.data[0..<length]*
                let responseId = try fromBytes(buffer.data[8...11]) as Int32
                let reply = try Message.makeReply(from: responseData)
                
                if let closure = waitingForResponses[responseId] {
                    closure(reply)
                    waitingForResponses[responseId] = nil
                } else {
                    
                }
                
                buffer.data.removeSubrange(0..<length)
            }
        }
    }
    
    internal var servers: [MongoHost] {
        get {
            return self.clientSettings.hosts
        }
        set {
            self.clientSettings.hosts = newValue
        }
    }
    
    public var cursorErrorHandler: ((Error)->()) = { doc in
        print(doc)
    }
    
<<<<<<< HEAD
    internal var clientSettings: ClientSettings
=======
    /// The authentication details that are used to connect with the MongoDB server
    internal let authDetails: MongoCredential?
>>>>>>> 1d66f43d
    
    /// The last Request we sent.. -1 if no request was sent
    internal var lastRequestID: Int32 = -1
    
    /// `MongoTCP` Socket bound to the MongoDB Server
    private var connections = [Connection]()
    
    /// `MongoTCP` class to use for clients
    public let tcpType: MongoTCP.Type
    
    /// Semaphore to use for safely managing connections
    private let connectionPoolSemaphore: DispatchSemaphore
    
    /// Lock to prevent multiple writes to/from the connections.
    private let connectionPoolLock = NSRecursiveLock()
    
    /// Lock to prevent multiple writes to/from the servers.
    private let hostPoolLock = NSLock()
    
    private let maintainanceLoopLock = NSLock()
    
    /// Keeps track of the connections
    private var currentConnections = 0, maximumConnections = 1, maximumConnectionsPerHost = 1
    
    /// Did we initialize?
    private var isInitialized = false
    
    private var slaveOK = false
    
<<<<<<< HEAD
    internal var defaultTimeout: TimeInterval = 60
=======
    internal var defaultTimeout: TimeInterval
>>>>>>> 1d66f43d


    internal var sslVerify = true

<<<<<<< HEAD
=======
    /// The server's hostname/IP and port to connect to
    public var servers: [(host: String, port: UInt16, openConnections: Int, isPrimary: Bool, online: Bool)]
    
>>>>>>> 1d66f43d
    internal private(set) var serverData: (maxWriteBatchSize: Int32, maxWireVersion: Int32, minWireVersion: Int32, maxMessageSizeBytes: Int32)?
    
    /// Sets up the `Server` to connect to the specified URL.
    /// The `mongodb://` scheme is required as well as the host. Optionally youc an provide ausername + password. And if no port is specified `27017` is used.
    /// You can provide an alternative TCP Driver that complies to `MongoTCP`.
    /// This Server doesn't connect automatically. You need to either use the `connect` function yourself or specify the `automatically` parameter to be true.
    ///
    /// - parameter url: The MongoDB connection String.
    /// - parameter tcpDriver: The TCP Driver to be used to connect to the server. Recommended to change to an SSL supporting socket when connnecting over the public internet.
    ///
    /// - throws: When we can't connect automatically, when the scheme/host is invalid and when we can't connect automatically
    ///
    /// - parameter automatically: Whether to connect automatically
    public init(mongoURL url: String, maxConnectionsPerServer maxConnections: Int = 10, defaultTimeout: TimeInterval = 30) throws {
        var url = url
        guard url.characters.starts(with: "mongodb://".characters) else {
            throw MongoError.noMongoDBSchema
        }
        
        url.characters.removeFirst("mongodb://".characters.count)
        
        let parts = url.characters.split(separator: "@")
        
        guard parts.count <= 2 else {
            throw MongoError.invalidURI(uri: url)
        }
        
        url = parts.count == 2 ? String(parts[1]) : String(parts[0])
        
        let queryParts = url.characters.split(separator: "?")
        
        url = String(queryParts[0])
        
        var queries = [String: String]()
        
        if queryParts.count == 2 {
            loop: for keyValue in String(queryParts[1]).characters.split(separator: "&") {
                let keyValue = Array(keyValue).split(separator: "=")
                
                queries[String(keyValue[0])] = keyValue.count == 2 ? String(keyValue[1]) : ""
            }
        }
        
        var username: String? = nil
        var password: String? = nil
        var path: String? = nil
        
        if parts.count == 2 {
            let userString = parts[0]
            let userParts = userString.split(separator: ":")
            
            guard userParts.count == 2 else {
                throw MongoError.invalidURI(uri: url)
            }
            
            username = String(userParts[0]).removingPercentEncoding
            password = String(userParts[1]).removingPercentEncoding
        }
        
        let urlSplitWithPath = url.characters.split(separator: "/")
        
        url = String(urlSplitWithPath[0])
        path = urlSplitWithPath.count == 2 ? String(urlSplitWithPath[1]) : nil
        
<<<<<<< HEAD
        var authentication: MongoCredentials? = nil
        
        if let user = username?.removingPercentEncoding, let pass = password?.removingPercentEncoding {
            let mechanism: AuthenticationMechanism
            
            switch queries["authMechanism"] ?? "" {
            case "SCRAM_SHA_1":
                mechanism = .SCRAM_SHA_1
            case "MONGODB-CR":
                mechanism = .MONGODB_CR
            case "MONGODB-X509":
                throw MongoError.unsupportedFeature("MONGODB-X509")
            case "GSSAP":
                throw MongoError.unsupportedFeature("GSSAP")
            case "PLAIN":
                throw MongoError.unsupportedFeature("PLAIN")
            default:
                mechanism = .SCRAM_SHA_1
            }
            
            let authSource = queries["authSource"]
            
            authentication = MongoCredentials(username: user, password: pass, database: authSource ?? path ?? "admin", authenticationMechanism: mechanism)
=======
        var authentication: MongoCredential? = nil
        
        if let user = username?.removingPercentEncoding, let pass = password?.removingPercentEncoding {
            authentication = MongoCredential(username: user, password: pass, database: path ?? "admin", authenticationMechanism: .SCRAM_SHA_1)
>>>>>>> 1d66f43d
        }
        
        let hosts = url.characters.split(separator: ",").map { host -> MongoHost in
            let hostSplit = host.split(separator: ":")
            var port: UInt16 = 27017
            
            if hostSplit.count == 2 {
                port = UInt16(String(hostSplit[1])) ?? 27017
            }
            
            let hostname = String(hostSplit[0])
            
            return MongoHost(hostname: hostname, port: port)
        }

<<<<<<< HEAD
        let ssl: Bool
        let sslVerify: Bool
        
        if let sslValue = queries["ssl"] {
            self.tcpType = DefaultSSLTCPClient
            ssl = true
            
            if let _ = queries["sslVerify"] {
                sslVerify = true
            } else {
                sslVerify = false
            }
        } else {
            ssl = false
            self.tcpType = DefaultTCPClient
        }

        self.clientSettings = ClientSettings(hosts: hosts, sslSettings: ssl ? SSLSettings(enabled: true, invalidHostNameAllowed: true, invalidCertificateAllowed: true) : nil, credentials: authentication, maxConnectionsPerServer: 10)
=======
        if let sslValue = queries["ssl"]?.string, let sslOption = Bool(string: sslValue), sslOption {
            self.tcpType = DefaultSSLTCPClient
            
            if let sslVerifyString = queries["sslVerify"]?.string , let sslVerifyValue = Bool(string: sslVerifyString) {
                self.sslVerify = sslVerifyValue
            } else {
                self.sslVerify = true
            }
        } else {
            self.tcpType = DefaultTCPClient
        }

        self.maximumConnections = maxConnections * hosts.count
        self.authDetails = authentication
        self.maximumConnectionsPerHost = maxConnections
>>>>>>> 1d66f43d
        self.connectionPoolSemaphore = DispatchSemaphore(value: maxConnections * hosts.count)
        self.defaultTimeout = defaultTimeout
        self.logger = Logger.default
        logger.registerFramework(self)
        _ = try? logger.registerSubject(Document.self, forFramework: self)
        
        if clientSettings.hosts.count > 1 {
            self.isReplica = true
            initializeReplica()
        } else {
            guard clientSettings.hosts.count == 1 else {
                throw MongoError.noServersAvailable
            }
            
            clientSettings.hosts[0].isPrimary = true
            clientSettings.hosts[0].online = true
            
            let connection = try makeConnection(toHost: clientSettings.hosts[0], authenticatedFor: nil)
            connection.used = true
            
            defer {
                returnConnection(connection)
            }
            
            connections.append(connection)
            
            let authDB = self[authentication?.database ?? "admin"]
            let cmd = authDB["$cmd"]
            let document: Document = [
                "isMaster": Int32(1)
            ]
            
            let commandMessage = Message.Query(requestID: self.nextMessageID(), flags: [], collection: cmd, numbersToSkip: 0, numbersToReturn: 1, query: document, returnFields: nil)
            let response = try self.sendAndAwait(message: commandMessage, overConnection: connection, timeout: defaultTimeout)
            
            guard case .Reply(_, _, _, _, _, _, let documents) = response, let doc = documents.first else {
                throw InternalMongoError.incorrectReply(reply: response)
            }
            
            guard let batchSize = doc["maxWriteBatchSize"] as Int32?, let minWireVersion = doc["minWireVersion"] as Int32?, let maxWireVersion = doc["maxWireVersion"] as Int32? else {
                serverData = (maxWriteBatchSize: 1000, maxWireVersion: 4, minWireVersion: 0, maxMessageSizeBytes: 48000000)
                return
            }
            
            var maxMessageSizeBytes = doc["maxMessageSizeBytes"] as Int32? ?? 0
            if maxMessageSizeBytes == 0 {
                maxMessageSizeBytes = 48000000
            }
            
            self.serverData = (maxWriteBatchSize: batchSize, maxWireVersion: maxWireVersion, minWireVersion: minWireVersion, maxMessageSizeBytes: maxMessageSizeBytes)
        }
        
        self.connectionPoolMaintainanceQueue.async(execute: backgroundLoop)
    }
    
    var maintainanceLoopCalls = [(()->())]()
    var isReplica = false
    
    fileprivate func backgroundLoop() {
        maintainanceLoopLock.lock()
        for action in maintainanceLoopCalls {
            action()
        }
        
        maintainanceLoopCalls = []
        maintainanceLoopLock.unlock()
        
        Thread.sleep(forTimeInterval: 5)
        
        self.connectionPoolMaintainanceQueue.async(execute: backgroundLoop)
    }
    
    var reinitializeReplica = false
    
    func initializeReplica() {
        debug("Disconnecting all connections because we're reconnecting")
        _ = try? disconnect()
        
        self.servers = self.servers.map { host -> MongoHost in
            var host = host
            host.isPrimary = false
            self.connectionPoolLock.lock()
            
            defer {
                self.connectionPoolLock.unlock()
            }
            
            do {
<<<<<<< HEAD
                let authDB = self[clientSettings.credentials?.database ?? "admin"]
=======
                let authDB = self[authDetails?.database ?? "admin"]
>>>>>>> 1d66f43d
                let connection = try makeConnection(toHost: host, authenticatedFor: nil)
                connection.used = true
                
                defer {
                    returnConnection(connection)
                }
                
                connections.append(connection)
                
                let cmd = authDB["$cmd"]
                let document: Document = [
                    "isMaster": Int32(1)
                ]
                
                let commandMessage = Message.Query(requestID: self.nextMessageID(), flags: [], collection: cmd, numbersToSkip: 0, numbersToReturn: 1, query: document, returnFields: nil)
                let response = try self.sendAndAwait(message: commandMessage, overConnection: connection, timeout: defaultTimeout)
                
                guard case .Reply(_, _, _, _, _, _, let documents) = response else {
                    throw InternalMongoError.incorrectReply(reply: response)
                }
                
                isMasterTest: if let doc = documents.first {
                    if doc["ismaster"] as Bool? == true {
                        debug("Found a master connection at \(host.hostname):\(host.port)")
                        host.isPrimary = true
                        guard let batchSize = doc["maxWriteBatchSize"] as Int32?, let minWireVersion = doc["minWireVersion"] as Int32?, let maxWireVersion = doc["maxWireVersion"] as Int32? else {
                            debug("No usable ismaster response found. Assuming defaults.")
                            serverData = (maxWriteBatchSize: 1000, maxWireVersion: 4, minWireVersion: 0, maxMessageSizeBytes: 48000000)
                            break isMasterTest
                        }
                        
                        var maxMessageSizeBytes = doc["maxMessageSizeBytes"] as Int32? ?? 0
                        if maxMessageSizeBytes == 0 {
                            maxMessageSizeBytes = 48000000
                        }
                        
                        serverData = (maxWriteBatchSize: batchSize, maxWireVersion: maxWireVersion, minWireVersion: minWireVersion, maxMessageSizeBytes: maxMessageSizeBytes)
                    }
                }
                
                connection.writable = host.isPrimary
                
                host.online = true
            } catch {
                debug("Couldn't open a connection to MongoDB at \(host.hostname):\(host.port)")
                host.online = false
            }
            
            return host
        }
        
        reinitializeReplica = false
    }


<<<<<<< HEAD
    public init(_ clientSettings: ClientSettings) throws {
        self.clientSettings = clientSettings
        
=======
    public init(clientSettings: ClientSettings) throws {

>>>>>>> 1d66f43d
        if let sslSettings = clientSettings.sslSettings {
            self.tcpType = sslSettings.enabled ? DefaultSSLTCPClient : DefaultTCPClient
            self.sslVerify = !sslSettings.invalidCertificateAllowed
        } else {
            self.tcpType = DefaultTCPClient
<<<<<<< HEAD
        }

        self.maximumConnections = clientSettings.maxConnectionsPerServer
=======
            
        }

        self.servers = clientSettings.hosts.map({ (mongoHost) -> (String, UInt16,Int,Bool,Bool) in
            (host: mongoHost.hostName, port: mongoHost.port, openConnections: 0, isPrimary: true, online: true)
        })
        self.maximumConnections = clientSettings.maxConnectionsPerServer
        self.authDetails = clientSettings.credentials
>>>>>>> 1d66f43d
        self.defaultTimeout = clientSettings.defaultTimeout
        self.maximumConnectionsPerHost = clientSettings.maxConnectionsPerServer
        self.connectionPoolSemaphore = DispatchSemaphore(value: clientSettings.maxConnectionsPerServer)

<<<<<<< HEAD
        self.servers = servers.map({ (host) -> MongoHost in
            var host = host
            host.isPrimary = true
            host.online = true
            host.openConnections = 0
            return host
        })

        let authDB = self[clientSettings.credentials?.database ?? "admin"]
=======

        let authDB = self[authDetails?.database ?? "admin"]
>>>>>>> 1d66f43d

        let doc = try authDB.isMaster()

        guard let batchSize = doc["maxWriteBatchSize"] as Int32?, let minWireVersion = doc["minWireVersion"] as Int32?, let maxWireVersion = doc["maxWireVersion"] as Int32? else {
            debug("No usable ismaster response found. Assuming defaults.")
            serverData = (maxWriteBatchSize: 1000, maxWireVersion: 4, minWireVersion: 0, maxMessageSizeBytes: 48000000)
            return
        }

        var maxMessageSizeBytes = doc["maxMessageSizeBytes"] as Int32? ?? 0
        if maxMessageSizeBytes == 0 {
            maxMessageSizeBytes = 48000000
        }

        serverData = (maxWriteBatchSize: batchSize, maxWireVersion: maxWireVersion, minWireVersion: minWireVersion, maxMessageSizeBytes: maxMessageSizeBytes)

        self.connectionPoolMaintainanceQueue.async(execute: backgroundLoop)
    }

    /// Sets up the `Server` to connect to the specified location.`Server`
    /// You need to provide a host as IP address or as a hostname recognized by the client's DNS.
    /// - parameter at: The hostname/IP address of the MongoDB server
    /// - parameter port: The port we'll connect on. Defaults to 27017
    /// - parameter authentication: The optional authentication details we'll use when connecting to the server
    /// - parameter automatically: Connect automatically
    ///
    /// - throws: When we can’t connect automatically, when the scheme/host is invalid and when we can’t connect automatically
<<<<<<< HEAD
    public init(hostname host: String, port: UInt16 = 27017, authenticatedAs authentication: MongoCredentials? = nil, maxConnectionsPerServer maxConnections: Int = 10, ssl sslSettings: SSLSettings? = nil) throws {
        var host = MongoHost(hostname: host, port: port)
        host.isPrimary = true
        host.online = true
        host.openConnections = 0
        
        self.clientSettings = ClientSettings(hosts: [host], sslSettings: sslSettings, credentials: authentication)
        self.clientSettings.maxConnectionsPerServer = maxConnections
        
        self.tcpType = sslSettings?.enabled == true ? DefaultSSLTCPClient : DefaultTCPClient
=======
    public init(hostname host: String, port: UInt16 = 27017, authenticatedAs authentication: (username: String, password: String, against: String)? = nil, maxConnectionsPerServer maxConnections: Int = 10, ssl: Bool = false, defaultTimeout: TimeInterval = 30, sslVerify: Bool = true) throws {
        self.tcpType = ssl ? DefaultSSLTCPClient : DefaultTCPClient
        self.sslVerify = sslVerify
        self.servers = [(host: host, port: port, openConnections: 0, isPrimary: true, online: true)]
        self.maximumConnections = maxConnections
        if let auth = authentication {
            self.authDetails = MongoCredential(username: auth.username, password: auth.password, database: auth.against, authenticationMechanism: .SCRAM_SHA_1)
        } else {
            self.authDetails = nil
        }
        self.defaultTimeout = defaultTimeout
        self.maximumConnectionsPerHost = maxConnections
>>>>>>> 1d66f43d
        self.connectionPoolSemaphore = DispatchSemaphore(value: maxConnections)
        
        logger.registerFramework(self)
        _ = try? logger.registerSubject(Document.self, forFramework: self)
        
        let authDB = self[authentication?.database ?? "admin"]
        
        let doc = try authDB.isMaster()
        
        guard let batchSize = doc["maxWriteBatchSize"] as Int32?, let minWireVersion = doc["minWireVersion"] as Int32?, let maxWireVersion = doc["maxWireVersion"] as Int32? else {
            debug("No usable ismaster response found. Assuming defaults.")
            serverData = (maxWriteBatchSize: 1000, maxWireVersion: 4, minWireVersion: 0, maxMessageSizeBytes: 48000000)
            return
        }
        
        var maxMessageSizeBytes = doc["maxMessageSizeBytes"] as Int32? ?? 0
        if maxMessageSizeBytes == 0 {
            maxMessageSizeBytes = 48000000
        }
        
        serverData = (maxWriteBatchSize: batchSize, maxWireVersion: maxWireVersion, minWireVersion: minWireVersion, maxMessageSizeBytes: maxMessageSizeBytes)
        
        self.connectionPoolMaintainanceQueue.async(execute: backgroundLoop)
    }
    
    private func makeConnection(writing: Bool = true, authenticatedFor: Database?) throws -> Connection {
        verbose("Attempting to create a new connection")
        self.hostPoolLock.lock()
        
        defer {
            self.hostPoolLock.unlock()
        }
        
        // Procedure to find best matching server
        
        // Takes a default server, which is the first primary server that is online
        guard var lowestOpenConnections = clientSettings.hosts.first(where: { $0.isPrimary && $0.online }) else {
            verbose("No primary connection source has been found")
            throw MongoError.noServersAvailable
        }
        
        // If the connection has no need to be writable and slave reading is OK
        if !writing && slaveOK {
            // Find the next best match
            for server in clientSettings.hosts.filter({ !$0.isPrimary && $0.online && $0.openConnections < maximumConnectionsPerHost }) {
                // If this match is any good
                if server.openConnections < lowestOpenConnections.openConnections || (lowestOpenConnections.isPrimary && lowestOpenConnections.openConnections < server.openConnections - 2) {
                    // Make it the new selected server
                    lowestOpenConnections = server
                }
            }
        }
        
        // The connections mustn't be over the maximum specified connection count
        if lowestOpenConnections.openConnections >= maximumConnectionsPerHost {
            verbose("Cannot create a new connection because the limit has been reached")
            throw MongoError.noServersAvailable
        }
        
<<<<<<< HEAD
        let connection = Connection(client: try tcpType.open(address: lowestOpenConnections.hostname, port: lowestOpenConnections.port, options: self.clientSettings), writable: lowestOpenConnections.isPrimary, host: lowestOpenConnections,logger: self) {
=======
        let connection = Connection(client: try tcpType.open(address: lowestOpenConnections.host, port: lowestOpenConnections.port, options: connectionOptions()), writable: lowestOpenConnections.isPrimary, host: (lowestOpenConnections.host, lowestOpenConnections.port),logger: self) {
>>>>>>> 1d66f43d
            self.hostPoolLock.lock()
            for (id, server) in self.servers.enumerated() where server == lowestOpenConnections {
                var host = server
                host.openConnections -= 1
                self.servers[id] = host
            }
            self.hostPoolLock.unlock()
        }
        
        // Check if the connection is successful
        guard connection.isConnected else {
            info("The found connection source is offline")
            throw MongoError.notConnected
        }
        
        // Add the count to both the global and server connection pool
        currentConnections += 1
        
        for (id, server) in servers.enumerated() where server == lowestOpenConnections {
            lowestOpenConnections.openConnections += 1
            servers[id] = lowestOpenConnections
            debug("Successfully created a new connection to the server at \(server.hostname):\(server.port)")
            return connection
        }
        
        // If the server couldn't be updated form some weird reason
        currentConnections -= 1
        fatal("Couldn't update the connection pool's metadata")
        throw MongoError.internalInconsistency
    }
    
<<<<<<< HEAD
    private func makeConnection(toHost host: MongoHost, authenticatedFor: Database?) throws -> Connection {
        let connection = Connection(client: try tcpType.open(address: host.hostname, port: host.port, options: self.clientSettings), writable: host.isPrimary, host: host, logger: self) {
=======
    private func makeConnection(toHost host: (host: String, port: UInt16, openConnections: Int, isPrimary: Bool, online: Bool), authenticatedFor: Database?) throws -> Connection {
        let connection = Connection(client: try tcpType.open(address: host.host, port: host.port, options: connectionOptions()), writable: host.isPrimary, host: (host.host, host.port), logger: self) {
>>>>>>> 1d66f43d
            self.hostPoolLock.lock()
            for (id, server) in self.servers.enumerated() where server == host {
                var host = server
                host.openConnections -= 1
                self.servers[id] = host
            }
            self.hostPoolLock.unlock()
        }
        
        // Check if the connection is successful
        guard connection.isConnected else {
            info("The found connection source is offline")
            throw MongoError.notConnected
        }
        
        connection.writable = host.isPrimary
        
        // Add the count to both the global and server connection pool
        
        self.hostPoolLock.lock()
        defer { self.hostPoolLock.unlock() }
        
        currentConnections += 1
        
        for (id, server) in servers.enumerated() where server == host {
            var host = host
            host.openConnections += 1
            servers[id] = host
            debug("Successfully created a new connection to the server at \(server.hostname):\(server.port)")
            return connection
        }
        
        // If the server couldn't be updated form some weird reason
        fatal("Couldn't update the connection pool's metadata")
        
        currentConnections -= 1
        throw MongoError.internalInconsistency
    }

    private func connectionOptions() -> [String:Any] {
        return ["sslVerify":self.sslVerify]
    }
    
    internal func reserveConnection(writing: Bool = false, authenticatedFor db: Database?, toHost host: (String, UInt16)? = nil) throws -> Connection {
        verbose("Connection requested for database \(db)")
        
        var bestMatch: Server.Connection? = nil
        
        connectionPoolLock.lock()
        
        // I needed to be creative here :P
        var disconnectionPool = [Connection]()
        
        // Filter any offline connections and put them in the disconnection pool
        // TODO: Move this to a better place?
        self.connections = self.connections.filter { connection in
            if !connection.isConnected {
                disconnectionPool.append(connection)
            }
            
            return connection.isConnected
        }
        
        // If there are disconnected connections
        if disconnectionPool.count > 0 {
            connectionPoolMaintainanceQueue.async {
                // Close them for security sake
                disconnectionPool.forEach({
                    $0.close()
                })
                
                // If this is a replica server, set up a reconnect
                if self.isReplica {
                    self.maintainanceLoopLock.lock()
                    defer { self.maintainanceLoopLock.unlock() }
                    
                    self.error("Disconnected from the replica set. Will attempt to reconnect")
                    
                    // If reinitializing is already happening, don't do it more than once
                    if !self.reinitializeReplica {
                        self.reinitializeReplica = true
                        self.maintainanceLoopCalls.append {
                            self.info("Attempting to reconnect to the replica set.")
                            self.initializeReplica()
                        }
                    }
                }
            }
        }
        
        // Find all possible matches to create a connection to
        let matches = self.connections.filter {
            !$0.used && ((!writing && slaveOK) || $0.writable) && $0.isConnected
        }
        
        connectionPoolLock.unlock()
        
        // If we need a specific database, find a connection optimal for that database I.E. already authenticated
        matching: if let db = db {
            if !writing {
                for match in matches {
                    if !match.writable && match.authenticatedDBs.contains(db.name) {
                        bestMatch = match
                        break matching
                    }
                }
            } else {
                if let match = matches.first(where: { $0.authenticatedDBs.contains(db.name) }) {
                    bestMatch = match
                }
            }
        // Otherwise, find any viable connection
        } else {
            bestMatch = matches.first(where: { ((!writing && slaveOK) || $0.writable) })
        }
        
        // If no optimal match could be found. Take the first one that we can find
        bestMatch = bestMatch ?? matches.first
        
        // This only fails if no available connection could be found
        guard let connection = bestMatch else {
            // Wait for a new one  if we can't create more connections
            self.connectionPoolLock.lock()
            guard currentConnections < clientSettings.maxConnectionsPerServer && (!writing || self.servers.first(where: { $0.isPrimary })?.openConnections ?? maximumConnectionsPerHost < maximumConnectionsPerHost) else {
                let timeout = DispatchTime(uptimeNanoseconds: DispatchTime.now().uptimeNanoseconds + 10_000_000_000)
                
                guard case .success = self.connectionPoolSemaphore.wait(timeout: timeout) else {
                    throw MongoError.timeout
                }
                
                return try reserveConnection(writing: writing, authenticatedFor: db, toHost: host)
            }
            
            // If we can create a new connection, create one
            let connection = try makeConnection(writing: writing, authenticatedFor: db)
            
            if let db = db {
                // On connection
                try connection.authenticate(toDatabase: db)
            }
            
            connections.append(connection)
            self.connectionPoolLock.unlock()
            connection.used = true
            
            return connection
        }
        
        // If the connection isn't already authenticated to this DB
        if let db = db, !connection.authenticatedDBs.contains(db.name) {
            // Authenticate
            info("Authenticating the connection to \(db)")
            try connection.authenticate(toDatabase: db)
        }
        
        connection.used = true
        
        return connection
    }
    
    internal func returnConnection(_ connection: Connection) {
        self.connectionPoolLock.lock()
        
        defer {
            self.connectionPoolLock.unlock()
            self.connectionPoolSemaphore.signal()
        }
        
        connection.used = false
    }
    
    /// The database cache
    private var databaseCache: [String : Weak<Database>] = [:]
    
    /// Returns a `Database` instance referring to the database with the provided database name
    ///
    /// - parameter database: The database's name
    ///
    /// - returns: A database instance for the requested database
    public subscript(databaseName: String) -> Database {
        databaseCache.clean()
        
        let databaseName = databaseName.replacingOccurrences(of: ".", with: "")
        
        if let db = databaseCache[databaseName]?.value {
            return db
        }
        
        let db = Database(named: databaseName, atServer: self)
        
        databaseCache[databaseName] = Weak(db)
        return db
    }
    
    private let connectionPoolMaintainanceQueue = DispatchQueue(label: "org.mongokitten.server.maintainanceQueue")
    
    private let messageMutationQueue = DispatchQueue(label: "org.mongokitten.server.messageIncrementQueue")
    
    /// Generates a messageID for the next Message to be sent to the server
    ///
    /// - returns: The newly created ID for your message
    internal func nextMessageID() -> Int32 {
        var id: Int32 = 0
        messageMutationQueue.sync {
            lastRequestID += 1
            id = lastRequestID
        }
        return id
    }
    
    /// Are we currently connected?
    public var isConnected: Bool {
        guard connections.count > 0 else {
            return false
        }
        
        return self.servers.contains(where: { $0.online && $0.isPrimary })
    }
    
    /// Disconnects from the MongoDB server
    ///
    /// - throws: Unable to disconnect
    public func disconnect() throws {
        connectionPoolLock.lock()
        isInitialized = false
        
        connections = []
        currentConnections = 0
        
        for (index, server) in self.servers.enumerated() {
            var server = server
            server.openConnections = 0
            self.servers[index] = server
        }
        
        connectionPoolLock.unlock()
    }
    

    /// Sends a message to the server and waits until the server responded to the request.
    ///
    /// - parameter message: The message we're sending
    /// - parameter timeout: Timeout, in seconds
    ///
    /// - throws: Timeout reached or an internal MongoKitten error occured. In the second case, please file a ticket
    ///
    /// - returns: The reply from the server
    @discardableResult @warn_unqualified_access
    internal func sendAndAwait(message msg: Message, overConnection connection: Connection, timeout: TimeInterval = 0) throws -> Message {
        let timeout = timeout > 0 ? timeout : defaultTimeout
        
        let requestId = msg.requestID
        
        let semaphore = DispatchSemaphore(value: 0)
        
        connection.incomingMutateLock.lock()
        
        var reply: Message? = nil
        connection.waitingForResponses[requestId] = { message in
            reply = message
            semaphore.signal()
        }
        
        connection.incomingMutateLock.unlock()
        
        let messageData = try msg.generateData()
        
        do {
            try connection.client.send(data: messageData)
        } catch {
            debug("Could not send data because of the following error: \"\(error)\"")
            connection.close()
        }

        guard semaphore.wait(timeout: DispatchTime.now() + timeout) == .success else {
            connection.incomingMutateLock.lock()
            connection.waitingForResponses[requestId] = nil
            connection.incomingMutateLock.unlock()
            debug("Waiting for request \(requestId) timed out")
            throw MongoError.timeout
        }
        
        guard let theReply = reply else {
            fatal("Reply was received but not found for id \(requestId)")
            // If we get here, something is very, very wrong.
            throw MongoError.internalInconsistency
        }
        
        return theReply
    }
    
    /// Sends a message to the server
    ///
    /// - parameter message: The message we're sending
    ///
    /// - throws: Unable to send the message over the socket
    ///
    /// - returns: The RequestID for this message that can be used to fetch the response
    @discardableResult @warn_unqualified_access
    internal func send(message msg: Message, overConnection connection: Connection) throws -> Int32 {
        let messageData = try msg.generateData()
        
        try connection.client.send(data: messageData)
        
        return msg.requestID
    }
    
    /// Provides a list of all existing databases along with basic statistics about them
    ///
    /// For more information: https://docs.mongodb.com/manual/reference/command/listDatabases/#dbcmd.listDatabases
    ///
    /// - throws: When we can't send the request/receive the response, you don't have sufficient permissions or an error occurred
    public func getDatabaseInfos() throws -> Document {
        let request: Document = ["listDatabases": 1]
        
        let reply = try self["admin"].execute(command: request, writing: false)
        
        return try firstDocument(in: reply)
    }
    
    /// Returns all existing databases on this server. **Requires access to the `admin` database**
    ///
    /// - throws: When we can't send the request/receive the response, you don't have sufficient permissions or an error occurred
    ///
    /// - returns: All databases
    public func getDatabases() throws -> [Database] {
        let infos = try getDatabaseInfos()
        guard let databaseInfos = infos["databases"] as Document? else {
            throw MongoError.commandError(error: "No database Document found")
        }
        
        var databases = [Database]()
        for case (_, let dbDef) in databaseInfos {
            guard let dbDef = dbDef as? Document, let name = dbDef["name"] as String? else {
                error("Fetching databases list was not successful because a database name was missing")
                error(databaseInfos)
                throw MongoError.commandError(error: "No database name found")
            }
            
            databases.append(self[name])
        }
        
        return databases
    }
    
    /// Copies a database either from one mongod instance to the current mongod instance or within the current mongod
    ///
    /// For more information: https://docs.mongodb.com/manual/reference/command/copydb/#dbcmd.copydb
    ///
    /// - parameter database: The database to copy
    /// - parameter otherDatabase: The other database
    /// - parameter user: The database's credentials
    /// - parameter remoteHost: The optional remote host to copy from
    ///
    /// - throws: When we can't send the request/receive the response, you don't have sufficient permissions or an error occurred
    public func copy(database db: String, to otherDatabase: String, as user: (user: String, nonce: String, password: String)? = nil, at remoteHost: String? = nil, slaveOk: Bool? = nil) throws {
        var command: Document = [
                                    "copydb": Int32(1),
                                ]

        if let fromHost = remoteHost {
            command["fromhost"] = fromHost
        }

        command["fromdb"] = db
        command["todb"] = otherDatabase

        if let slaveOk = slaveOk {
            command["slaveOk"] = slaveOk
        }

        if let user = user {
            command["username"] = user.user
            command["nonce"] = user.nonce
            
            let passHash = MD5.hash([UInt8]("\(user.user):mongo:\(user.password)".utf8)).hexString
            let key = MD5.hash([UInt8]("\(user.nonce)\(user.user)\(passHash))".utf8)).hexString
            command["key"] = key
        }

        let reply = try self["admin"].execute(command: command)
        let response = try firstDocument(in: reply)

        guard response["ok"] as Int? == 1 else {
            error("copydb was not successful because of the following error")
            error(response)
            throw MongoError.commandFailure(error: response)
        }
    }

    /// Clones a database from the specified MongoDB Connection URI
    ///
    /// For more information: https://docs.mongodb.com/manual/reference/command/clone/#dbcmd.clone
    ///
    /// - parameter url: The URL
    ///
    /// - throws: When we can't send the request/receive the response, you don't have sufficient permissions or an error occurred
    public func clone(from url: String) throws {
        let command: Document = [
                                    "clone": url
                                    ]

        let reply = try self["admin"].execute(command: command)
        let response = try firstDocument(in: reply)
        
        guard response["ok"] as Int? == 1 else {
            error("clone was not successful because of the following error")
            error(response)
            throw MongoError.commandFailure(error: response)
        }
    }
    
    /// Shuts down the MongoDB server
    ///
    /// For more information: https://docs.mongodb.com/manual/reference/command/shutdown/#dbcmd.shutdown
    ///
    /// - parameter force: Force the s
    ///
    /// - throws: When we can't send the request/receive the response, you don't have sufficient permissions or an error occurred
    public func shutdown(forced force: Bool? = nil) throws {
        var command: Document = [
                                    "shutdown": Int32(1)
        ]
        
        if let force = force {
            command["force"] = force
        }
        
        let response = try firstDocument(in: try self["$cmd"].execute(command: command))
        
        guard response["ok"] as Int? == 1 else {
            error("shutdown was not successful because of the following error")
            error(response)
            throw MongoError.commandFailure(error: response)
        }
    }
    
    /// Flushes all pending writes serverside
    ///
    /// For more information: https://docs.mongodb.com/manual/reference/command/fsync/#dbcmd.fsync
    ///
    /// - parameter async: If true, dont block the server until the operation is finished
    /// - parameter block: Do we block writing in the meanwhile?
    public func fsync(async asynchronously: Bool? = nil, blocking block: Bool? = nil) throws {
        var command: Document = [
                                    "fsync": Int32(1)
        ]
        
        if let async = asynchronously {
            command["async"] = async
        }

        if let block = block {
            command["block"] = block
        }
        
<<<<<<< HEAD
        let reply = try self[self.clientSettings.credentials?.database ?? "admin"].execute(command: command, writing: true)
=======
        let reply = try self[self.authDetails?.database ?? "admin"].execute(command: command, writing: true)
>>>>>>> 1d66f43d
        let response = try firstDocument(in: reply)
        
        guard response["ok"] as Int? == 1 else {
            error("fsync was not successful because of the following error")
            error(response)
            throw MongoError.commandFailure(error: response)
        }
    }

    /// Gets the info from the user
    ///
    /// For more information: https://docs.mongodb.com/manual/reference/command/usersInfo/#dbcmd.usersInfo
    ///
    /// - parameter user: The user's username
    /// - parameter database: The database to get the user from... otherwise uses admin
    /// - parameter showCredentials: Do you want to fetch the user's credentials
    /// - parameter showPrivileges: Do you want to fetch the user's privileges
    ///
    /// - throws: When we can't send the request/receive the response, you don't have sufficient permissions or an error occurred
    ///
    /// - returns: The user's information (plus optionally the credentials and privileges)
    public func getUserInfo(forUserNamed user: String, inDatabase database: Database? = nil, showCredentials: Bool? = nil, showPrivileges: Bool? = nil) throws -> Document {
        var command: Document = [
                                     "usersInfo": ["user": user, "db": (database?.name ?? "admin")] as Document
                                     ]
        
        if let showCredentials = showCredentials {
            command["showCredentials"] = showCredentials
        }
        
        if let showPrivileges = showPrivileges {
            command["showPrivileges"] = showPrivileges
        }
        
        let db = database ?? self["admin"]

        let document = try firstDocument(in: try db.execute(command: command, writing: false))
        
        guard document["ok"] as Int? == 1 else {
            error("usersInfo was not successful because of the following error")
            error(document)
            throw MongoError.commandFailure(error: document)
        }
        
        guard let users = document["users"] as Document? else {
            error("The user Document received from `usersInfo` could was not recognizable")
            error(document)
            throw MongoError.commandError(error: "No users found")
        }
        
        return users
    }
}

extension Server : CustomStringConvertible {
    /// A textual representation of this `Server`
    public var description: String {
        return "MongoKitten.Server<\(hostname)>"
    }
    
    /// This server's hostname
    internal var hostname: String {
        return "mongodb://" + clientSettings.hosts.map { server in
            return "\(server.hostname):\(server.port)"
            }.joined(separator: ",")
    }
}

extension Server: Sequence {
    public func makeIterator() -> AnyIterator<Database> {
        guard var databases = try? self.getDatabases() else {
            return AnyIterator { nil }
        }
        
        return AnyIterator {
            return databases.count > 0 ? databases.removeFirst() : nil
        }
    }
}

extension Bool {
    init?(string: String) {
        switch  string.lowercased() {
        case "true":
            self = true
        case "false":
            self = false
        default:
            return nil
        }
    }
}<|MERGE_RESOLUTION|>--- conflicted
+++ resolved
@@ -73,21 +73,13 @@
         func authenticate(toDatabase db: Database) throws {
             if let details = db.server.clientSettings.credentials {
                 do {
-<<<<<<< HEAD
-                    let protocolVersion = db.server.serverData?.maxWireVersion ?? 0
-=======
->>>>>>> 1d66f43d
                     switch details.authenticationMechanism {
                     case .SCRAM_SHA_1:
                         try db.authenticate(SASL: details, usingConnection: self)
                     case .MONGODB_CR:
                         try db.authenticate(mongoCR: details, usingConnection: self)
                     default:
-<<<<<<< HEAD
-                        MongoError.unsupportedFeature("authentication Method")
-=======
                         throw MongoError.unsupportedFeature("authentication Method")
->>>>>>> 1d66f43d
                     }
 
                     self.authenticatedDBs.append(db.name)
@@ -174,12 +166,7 @@
         print(doc)
     }
     
-<<<<<<< HEAD
     internal var clientSettings: ClientSettings
-=======
-    /// The authentication details that are used to connect with the MongoDB server
-    internal let authDetails: MongoCredential?
->>>>>>> 1d66f43d
     
     /// The last Request we sent.. -1 if no request was sent
     internal var lastRequestID: Int32 = -1
@@ -209,21 +196,11 @@
     
     private var slaveOK = false
     
-<<<<<<< HEAD
     internal var defaultTimeout: TimeInterval = 60
-=======
-    internal var defaultTimeout: TimeInterval
->>>>>>> 1d66f43d
 
 
     internal var sslVerify = true
 
-<<<<<<< HEAD
-=======
-    /// The server's hostname/IP and port to connect to
-    public var servers: [(host: String, port: UInt16, openConnections: Int, isPrimary: Bool, online: Bool)]
-    
->>>>>>> 1d66f43d
     internal private(set) var serverData: (maxWriteBatchSize: Int32, maxWireVersion: Int32, minWireVersion: Int32, maxMessageSizeBytes: Int32)?
     
     /// Sets up the `Server` to connect to the specified URL.
@@ -288,7 +265,6 @@
         url = String(urlSplitWithPath[0])
         path = urlSplitWithPath.count == 2 ? String(urlSplitWithPath[1]) : nil
         
-<<<<<<< HEAD
         var authentication: MongoCredentials? = nil
         
         if let user = username?.removingPercentEncoding, let pass = password?.removingPercentEncoding {
@@ -312,12 +288,6 @@
             let authSource = queries["authSource"]
             
             authentication = MongoCredentials(username: user, password: pass, database: authSource ?? path ?? "admin", authenticationMechanism: mechanism)
-=======
-        var authentication: MongoCredential? = nil
-        
-        if let user = username?.removingPercentEncoding, let pass = password?.removingPercentEncoding {
-            authentication = MongoCredential(username: user, password: pass, database: path ?? "admin", authenticationMechanism: .SCRAM_SHA_1)
->>>>>>> 1d66f43d
         }
         
         let hosts = url.characters.split(separator: ",").map { host -> MongoHost in
@@ -333,7 +303,6 @@
             return MongoHost(hostname: hostname, port: port)
         }
 
-<<<<<<< HEAD
         let ssl: Bool
         let sslVerify: Bool
         
@@ -352,23 +321,6 @@
         }
 
         self.clientSettings = ClientSettings(hosts: hosts, sslSettings: ssl ? SSLSettings(enabled: true, invalidHostNameAllowed: true, invalidCertificateAllowed: true) : nil, credentials: authentication, maxConnectionsPerServer: 10)
-=======
-        if let sslValue = queries["ssl"]?.string, let sslOption = Bool(string: sslValue), sslOption {
-            self.tcpType = DefaultSSLTCPClient
-            
-            if let sslVerifyString = queries["sslVerify"]?.string , let sslVerifyValue = Bool(string: sslVerifyString) {
-                self.sslVerify = sslVerifyValue
-            } else {
-                self.sslVerify = true
-            }
-        } else {
-            self.tcpType = DefaultTCPClient
-        }
-
-        self.maximumConnections = maxConnections * hosts.count
-        self.authDetails = authentication
-        self.maximumConnectionsPerHost = maxConnections
->>>>>>> 1d66f43d
         self.connectionPoolSemaphore = DispatchSemaphore(value: maxConnections * hosts.count)
         self.defaultTimeout = defaultTimeout
         self.logger = Logger.default
@@ -457,11 +409,7 @@
             }
             
             do {
-<<<<<<< HEAD
                 let authDB = self[clientSettings.credentials?.database ?? "admin"]
-=======
-                let authDB = self[authDetails?.database ?? "admin"]
->>>>>>> 1d66f43d
                 let connection = try makeConnection(toHost: host, authenticatedFor: nil)
                 connection.used = true
                 
@@ -517,38 +465,21 @@
     }
 
 
-<<<<<<< HEAD
     public init(_ clientSettings: ClientSettings) throws {
         self.clientSettings = clientSettings
         
-=======
-    public init(clientSettings: ClientSettings) throws {
-
->>>>>>> 1d66f43d
         if let sslSettings = clientSettings.sslSettings {
             self.tcpType = sslSettings.enabled ? DefaultSSLTCPClient : DefaultTCPClient
             self.sslVerify = !sslSettings.invalidCertificateAllowed
         } else {
             self.tcpType = DefaultTCPClient
-<<<<<<< HEAD
         }
 
         self.maximumConnections = clientSettings.maxConnectionsPerServer
-=======
-            
-        }
-
-        self.servers = clientSettings.hosts.map({ (mongoHost) -> (String, UInt16,Int,Bool,Bool) in
-            (host: mongoHost.hostName, port: mongoHost.port, openConnections: 0, isPrimary: true, online: true)
-        })
-        self.maximumConnections = clientSettings.maxConnectionsPerServer
-        self.authDetails = clientSettings.credentials
->>>>>>> 1d66f43d
         self.defaultTimeout = clientSettings.defaultTimeout
         self.maximumConnectionsPerHost = clientSettings.maxConnectionsPerServer
         self.connectionPoolSemaphore = DispatchSemaphore(value: clientSettings.maxConnectionsPerServer)
 
-<<<<<<< HEAD
         self.servers = servers.map({ (host) -> MongoHost in
             var host = host
             host.isPrimary = true
@@ -558,10 +489,6 @@
         })
 
         let authDB = self[clientSettings.credentials?.database ?? "admin"]
-=======
-
-        let authDB = self[authDetails?.database ?? "admin"]
->>>>>>> 1d66f43d
 
         let doc = try authDB.isMaster()
 
@@ -589,7 +516,6 @@
     /// - parameter automatically: Connect automatically
     ///
     /// - throws: When we can’t connect automatically, when the scheme/host is invalid and when we can’t connect automatically
-<<<<<<< HEAD
     public init(hostname host: String, port: UInt16 = 27017, authenticatedAs authentication: MongoCredentials? = nil, maxConnectionsPerServer maxConnections: Int = 10, ssl sslSettings: SSLSettings? = nil) throws {
         var host = MongoHost(hostname: host, port: port)
         host.isPrimary = true
@@ -600,20 +526,6 @@
         self.clientSettings.maxConnectionsPerServer = maxConnections
         
         self.tcpType = sslSettings?.enabled == true ? DefaultSSLTCPClient : DefaultTCPClient
-=======
-    public init(hostname host: String, port: UInt16 = 27017, authenticatedAs authentication: (username: String, password: String, against: String)? = nil, maxConnectionsPerServer maxConnections: Int = 10, ssl: Bool = false, defaultTimeout: TimeInterval = 30, sslVerify: Bool = true) throws {
-        self.tcpType = ssl ? DefaultSSLTCPClient : DefaultTCPClient
-        self.sslVerify = sslVerify
-        self.servers = [(host: host, port: port, openConnections: 0, isPrimary: true, online: true)]
-        self.maximumConnections = maxConnections
-        if let auth = authentication {
-            self.authDetails = MongoCredential(username: auth.username, password: auth.password, database: auth.against, authenticationMechanism: .SCRAM_SHA_1)
-        } else {
-            self.authDetails = nil
-        }
-        self.defaultTimeout = defaultTimeout
-        self.maximumConnectionsPerHost = maxConnections
->>>>>>> 1d66f43d
         self.connectionPoolSemaphore = DispatchSemaphore(value: maxConnections)
         
         logger.registerFramework(self)
@@ -673,11 +585,7 @@
             throw MongoError.noServersAvailable
         }
         
-<<<<<<< HEAD
         let connection = Connection(client: try tcpType.open(address: lowestOpenConnections.hostname, port: lowestOpenConnections.port, options: self.clientSettings), writable: lowestOpenConnections.isPrimary, host: lowestOpenConnections,logger: self) {
-=======
-        let connection = Connection(client: try tcpType.open(address: lowestOpenConnections.host, port: lowestOpenConnections.port, options: connectionOptions()), writable: lowestOpenConnections.isPrimary, host: (lowestOpenConnections.host, lowestOpenConnections.port),logger: self) {
->>>>>>> 1d66f43d
             self.hostPoolLock.lock()
             for (id, server) in self.servers.enumerated() where server == lowestOpenConnections {
                 var host = server
@@ -709,13 +617,8 @@
         throw MongoError.internalInconsistency
     }
     
-<<<<<<< HEAD
     private func makeConnection(toHost host: MongoHost, authenticatedFor: Database?) throws -> Connection {
         let connection = Connection(client: try tcpType.open(address: host.hostname, port: host.port, options: self.clientSettings), writable: host.isPrimary, host: host, logger: self) {
-=======
-    private func makeConnection(toHost host: (host: String, port: UInt16, openConnections: Int, isPrimary: Bool, online: Bool), authenticatedFor: Database?) throws -> Connection {
-        let connection = Connection(client: try tcpType.open(address: host.host, port: host.port, options: connectionOptions()), writable: host.isPrimary, host: (host.host, host.port), logger: self) {
->>>>>>> 1d66f43d
             self.hostPoolLock.lock()
             for (id, server) in self.servers.enumerated() where server == host {
                 var host = server
@@ -753,10 +656,6 @@
         
         currentConnections -= 1
         throw MongoError.internalInconsistency
-    }
-
-    private func connectionOptions() -> [String:Any] {
-        return ["sslVerify":self.sslVerify]
     }
     
     internal func reserveConnection(writing: Bool = false, authenticatedFor db: Database?, toHost host: (String, UInt16)? = nil) throws -> Connection {
@@ -1172,11 +1071,7 @@
             command["block"] = block
         }
         
-<<<<<<< HEAD
         let reply = try self[self.clientSettings.credentials?.database ?? "admin"].execute(command: command, writing: true)
-=======
-        let reply = try self[self.authDetails?.database ?? "admin"].execute(command: command, writing: true)
->>>>>>> 1d66f43d
         let response = try firstDocument(in: reply)
         
         guard response["ok"] as Int? == 1 else {
